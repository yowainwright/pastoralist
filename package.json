{
  "name": "pastoralist",
  "version": "1.1.12",
  "description": "A tool to watch over node module resolutions and overrides 🐑 👩🏽‍🌾",
  "main": "dist/index.cjs",
  "module": "dist/index.js",
  "type": "module",
  "types": "dist/index.d.ts",
  "exports": {
    ".": {
      "import": "./dist/index.js",
      "require": "./dist/index.cjs"
    }
  },
  "files": [
    "dist"
  ],
  "bin": {
    "pastoralist": "./dist/index.js"
  },
  "scripts": {
    "build": "turbo run build-dist && ./scripts/replacePoolFileStrings.js",
    "build-dist": "pnpm run clean-dist && tsup src/index.ts --format esm,cjs --dts && tsup src/processPackageJSON.ts --format esm,cjs --minify",
    "clean-dist": "rimraf dist",
    "commit": "git-cz",
    "commit-msg": "commitlint --edit $1",
    "dev": "pnpm --filter @pastoralist/app run app-dev",
    "lint": "turbo run lint-src",
    "lint-fix": "eslint src --fix",
    "lint-src": "eslint src",
    "pre-commit": "lint-staged --quiet && pnpm run test",
    "prepare": "is-ci || husky install",
    "prepublishOnly": "pnpm run test && pnpm run build",
    "preview": "pnpm --filter @pastoralist/app app-preview",
    "release": "release-it",
    "test": "tsx --test tests/**/*.ts",
    "test-resolutions": "tsx src/index.ts --debug",
    "typecheck": "turbo run typecheck-src",
    "typecheck-src": "tsc --noEmit",
    "update": "codependence --update && pnpm run update-app-deps",
    "update-app-deps": "pnpm --filter @pastoralist/app update"
  },
  "repository": {
    "type": "git",
    "url": "git+https://github.com/yowainwright/pastoralist.git"
  },
  "keywords": [
    "resolutions",
    "overrides",
    "dependencies",
    "security",
    "dependency-management",
    "yarn",
    "pnpm"
  ],
  "author": "Jeff Wainwright <https:jeffry.in> (yowainwright@gmail.com)",
  "license": "MIT",
  "bugs": {
    "url": "https://github.com/yowainwright/pastoralist/issues"
  },
  "homepage": "https://jeffry.in/pastoralist/",
  "dependencies": {
    "commander": "12.1.0",
    "compare-versions": "6.1.1",
    "fast-glob": "3.3.2",
    "gradient-string": "^2.0.2",
    "ora": "^8.0.1",
    "p-limit": "^6.1.0",
    "workerpool": "^9.1.3"
  },
  "devDependencies": {
    "@commitlint/cli": "19.5.0",
    "@commitlint/config-conventional": "19.5.0",
    "@commitlint/format": "^19.3.0",
    "@eslint/js": "^9.1.1",
    "@types/gradient-string": "^1.1.6",
<<<<<<< HEAD
    "@types/node": "22.3.0",
=======
    "@types/jest": "^29.5.12",
    "@types/node": "22.7.9",
>>>>>>> 36ffe010
    "codependence": "^0.2.6",
    "eslint": "9.13.0",
    "eslint-config-prettier": "^9.1.0",
    "eslint-plugin-prettier": "^5.1.3",
    "husky": "9.1.6",
    "is-ci": "^3.0.1",
<<<<<<< HEAD
    "lint-staged": "15.2.9",
=======
    "jest": "^29.7.0",
    "lint-staged": "15.2.10",
>>>>>>> 36ffe010
    "path-exists-cli": "^2.0.0",
    "prettier": "3.3.3",
    "release-it": "17.10.0",
    "rimraf": "6.0.1",
    "stdouttojson": "1.0.0",
<<<<<<< HEAD
    "tslib": "2.6.3",
    "tsup": "8.2.4",
    "tsx": "^4.17.0",
    "turbo": "2.0.14",
    "typescript": "5.5.4",
=======
    "ts-node": "10.9.2",
    "tslib": "2.8.0",
    "tsup": "8.3.4",
    "tsx": "^4.7.3",
    "turbo": "2.2.3",
    "typescript": "5.6.3",
>>>>>>> 36ffe010
    "typescript-eslint": "^7.7.1",
    "vite": "5.4.10"
  },
  "commitlint": {
    "extends": [
      "@commitlint/config-conventional"
    ]
  },
  "lint-staged": {
    "src/**/*.ts": [
      "eslint --fix"
    ]
  },
  "eslintConfig": {
    "root": true,
    "parser": "@typescript-eslint/parser",
    "plugins": [
      "@typescript-eslint"
    ],
    "extends": [
      "eslint:recommended",
      "plugin:@typescript-eslint/recommended",
      "prettier"
    ]
  },
  "release-it": {
    "git": {
      "commitMessage": "chore: release"
    }
  },
  "packageManager": "pnpm@9.5.0"
}<|MERGE_RESOLUTION|>--- conflicted
+++ resolved
@@ -74,43 +74,24 @@
     "@commitlint/format": "^19.3.0",
     "@eslint/js": "^9.1.1",
     "@types/gradient-string": "^1.1.6",
-<<<<<<< HEAD
-    "@types/node": "22.3.0",
-=======
-    "@types/jest": "^29.5.12",
     "@types/node": "22.7.9",
->>>>>>> 36ffe010
     "codependence": "^0.2.6",
     "eslint": "9.13.0",
     "eslint-config-prettier": "^9.1.0",
     "eslint-plugin-prettier": "^5.1.3",
     "husky": "9.1.6",
     "is-ci": "^3.0.1",
-<<<<<<< HEAD
-    "lint-staged": "15.2.9",
-=======
-    "jest": "^29.7.0",
     "lint-staged": "15.2.10",
->>>>>>> 36ffe010
     "path-exists-cli": "^2.0.0",
     "prettier": "3.3.3",
     "release-it": "17.10.0",
     "rimraf": "6.0.1",
     "stdouttojson": "1.0.0",
-<<<<<<< HEAD
-    "tslib": "2.6.3",
-    "tsup": "8.2.4",
-    "tsx": "^4.17.0",
-    "turbo": "2.0.14",
-    "typescript": "5.5.4",
-=======
-    "ts-node": "10.9.2",
     "tslib": "2.8.0",
     "tsup": "8.3.4",
-    "tsx": "^4.7.3",
+    "tsx": "^4.17.0",
     "turbo": "2.2.3",
     "typescript": "5.6.3",
->>>>>>> 36ffe010
     "typescript-eslint": "^7.7.1",
     "vite": "5.4.10"
   },
