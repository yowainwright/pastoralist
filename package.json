{
  "name": "pastoralist",
  "version": "1.8.2-0",
  "description": "A tool to watch over node module resolutions and overrides 🐑 👩🏽‍🌾",
  "main": "dist/index.cjs",
  "module": "dist/index.js",
  "type": "module",
  "types": "dist/index.d.ts",
  "exports": {
    ".": {
      "import": "./dist/index.js",
      "require": "./dist/index.cjs"
    }
  },
  "files": [
    "dist"
  ],
  "bin": {
    "pastoralist": "./dist/index.js"
  },
  "scripts": {
    "build": "turbo run build-dist",
    "build-dist": "bun run clean-dist && bun build src/index.ts --outdir dist --target node --minify && tsc --emitDeclarationOnly --outDir dist",
    "clean-dist": "bun run scripts/clean.ts",
    "commit": "git-cz",
    "dev": "bun run --cwd app dev",
    "format": "prettier --check .",
    "format:fix": "prettier --write .",
    "lint": "oxlint src app",
    "lint-fix": "oxlint src app --fix",
    "prepare": "sh scripts/prepare.sh",
    "prepublishOnly": "bun run test && bun run build-dist",
    "preview": "bun run --cwd app preview",
    "release": "release-it",
    "test": "bun test",
    "test:bench": "./tests/benchmarks/run-benchmarks.sh",
    "test:e2e": "./tests/e2e/scripts/run-e2e-tests.sh",
    "test:integration:docker": "cd tests/e2e && docker compose up --abort-on-container-exit",
    "typecheck": "turbo run typecheck-src",
    "typecheck-src": "tsc --noEmit",
    "update": "codependence --update && bun run update-app-deps",
    "update-app-deps": "cd app && bun update"
  },
  "repository": {
    "type": "git",
    "url": "git+https://github.com/yowainwright/pastoralist.git"
  },
  "keywords": [
    "resolutions",
    "overrides",
    "dependencies",
    "security",
    "dependency-management",
    "yarn",
    "pnpm"
  ],
  "author": "Jeff Wainwright <https:jeffry.in> (yowainwright@gmail.com)",
  "license": "MIT",
  "bugs": {
    "url": "https://github.com/yowainwright/pastoralist/issues"
  },
  "homepage": "https://jeffry.in/pastoralist/",
  "workspaces": [
    "app"
  ],
  "dependencies": {
    "commander": "14.0.2",
<<<<<<< HEAD
    "inquirer": "^12.10.0",
=======
    "fast-glob": "3.3.3",
>>>>>>> d2cdb027
    "zod": "^4.1.12"
  },
  "devDependencies": {
    "@types/bun": "latest",
    "codependence": "^0.3.1",
    "oxlint": "^1.25.0",
    "prettier": "3.6.2",
    "release-it": "19.0.6",
    "turbo": "2.6.0",
    "typescript": "5.9.3"
  },
  "release-it": {
    "git": {
      "commitMessage": "chore: release"
    }
  },
  "packageManager": "bun@1.3.1"
}<|MERGE_RESOLUTION|>--- conflicted
+++ resolved
@@ -65,11 +65,6 @@
   ],
   "dependencies": {
     "commander": "14.0.2",
-<<<<<<< HEAD
-    "inquirer": "^12.10.0",
-=======
-    "fast-glob": "3.3.3",
->>>>>>> d2cdb027
     "zod": "^4.1.12"
   },
   "devDependencies": {
