--- conflicted
+++ resolved
@@ -58,25 +58,15 @@
     "fast-glob": "3.3.2"
   },
   "devDependencies": {
-<<<<<<< HEAD
-    "@commitlint/cli": "18.4.4",
-    "@commitlint/config-conventional": "18.4.4",
-    "@swc/core": "^1.3.96",
-    "@swc/jest": "^0.2.29",
-    "@types/jest": "^29.5.7",
-    "@types/node": "20.11.0",
-    "@typescript-eslint/eslint-plugin": "6.18.1",
-    "@typescript-eslint/parser": "6.18.1",
-=======
     "@commitlint/cli": "19.2.1",
     "@commitlint/config-conventional": "19.1.0",
+    "@commitlint/format": "^19.3.0",
     "@swc/core": "^1.3.96",
     "@swc/jest": "^0.2.29",
     "@types/jest": "^29.5.7",
     "@types/node": "20.12.4",
     "@typescript-eslint/eslint-plugin": "7.5.0",
     "@typescript-eslint/parser": "7.5.0",
->>>>>>> 02ae9b68
     "codependence": "^0.2.6",
     "eslint": "8.57.0",
     "eslint-config-prettier": "9.1.0",
@@ -91,18 +81,11 @@
     "stdouttojson": "1.0.0",
     "ts-node": "10.9.2",
     "tslib": "2.6.2",
-<<<<<<< HEAD
-    "tsup": "8.0.1",
+    "tsup": "8.0.2",
     "tsx": "^4.7.3",
-    "turbo": "1.11.3",
-    "typescript": "5.3.3",
-    "vite": "4.5.2"
-=======
-    "tsup": "8.0.2",
     "turbo": "1.13.2",
     "typescript": "5.4.4",
     "vite": "5.2.8"
->>>>>>> 02ae9b68
   },
   "commitlint": {
     "extends": [
