{
  "name": "pastoralist",
  "version": "1.8.2-0",
  "description": "A tool to watch over node module resolutions and overrides 🐑 👩🏽‍🌾",
  "main": "dist/index.cjs",
  "module": "dist/index.js",
  "type": "module",
  "types": "dist/index.d.ts",
  "exports": {
    ".": {
      "import": "./dist/index.js",
      "require": "./dist/index.cjs"
    }
  },
  "files": [
    "dist"
  ],
  "bin": {
    "pastoralist": "./dist/index.js"
  },
  "scripts": {
    "build": "turbo run build-dist",
    "build-dist": "bun run clean-dist && bun build src/index.ts --outdir dist --target node --minify && tsc --emitDeclarationOnly --outDir dist",
    "clean-dist": "bun run scripts/clean.ts",
    "commit": "git-cz",
    "dev": "bun run --cwd app dev",
    "format": "prettier --check .",
    "format:fix": "prettier --write .",
    "lint": "oxlint src app",
    "lint-fix": "oxlint src app --fix",
    "prepare": "sh scripts/prepare.sh",
    "prepublishOnly": "bun run test && bun run build-dist",
    "preview": "bun run --cwd app preview",
    "release": "release-it",
    "test": "bun test",
    "test:bench": "./tests/benchmarks/run-benchmarks.sh",
    "test:e2e": "./tests/e2e/scripts/run-e2e-tests.sh",
    "test:integration:docker": "cd tests/e2e && docker compose up --abort-on-container-exit",
    "typecheck": "turbo run typecheck-src",
    "typecheck-src": "tsc --noEmit",
    "update": "codependence --update && bun run update-app-deps",
    "update-app-deps": "cd app && bun update"
  },
  "repository": {
    "type": "git",
    "url": "git+https://github.com/yowainwright/pastoralist.git"
  },
  "keywords": [
    "resolutions",
    "overrides",
    "dependencies",
    "security",
    "dependency-management",
    "yarn",
    "pnpm"
  ],
  "author": "Jeff Wainwright <https:jeffry.in> (yowainwright@gmail.com)",
  "license": "MIT",
  "bugs": {
    "url": "https://github.com/yowainwright/pastoralist/issues"
  },
  "homepage": "https://jeffry.in/pastoralist/",
  "workspaces": [
    "app"
  ],
  "dependencies": {
<<<<<<< HEAD
    "fast-glob": "3.3.3",
=======
    "commander": "14.0.2",
>>>>>>> 4e2cc485
    "zod": "^4.1.12"
  },
  "devDependencies": {
    "@types/bun": "latest",
    "codependence": "^0.3.1",
    "oxlint": "^1.25.0",
    "prettier": "3.6.2",
    "release-it": "19.0.6",
    "turbo": "2.6.0",
    "typescript": "5.9.3"
  },
  "release-it": {
    "git": {
      "commitMessage": "chore: release"
    }
  },
  "packageManager": "bun@1.3.1"
}<|MERGE_RESOLUTION|>--- conflicted
+++ resolved
@@ -64,11 +64,6 @@
     "app"
   ],
   "dependencies": {
-<<<<<<< HEAD
-    "fast-glob": "3.3.3",
-=======
-    "commander": "14.0.2",
->>>>>>> 4e2cc485
     "zod": "^4.1.12"
   },
   "devDependencies": {
